--- conflicted
+++ resolved
@@ -34,7 +34,6 @@
                     LONGITUDE=rep(NA,length(files)))
   
   ## Metadata exist
-<<<<<<< HEAD
   if(is.null(metadata)==FALSE){
     options(warn=-1)
     assign("meta",read.csv(paste(metadata),header=T))
@@ -43,15 +42,7 @@
     meta=cbind(unique(all_data[,1]),meta)
     colnames(meta)[1]="ID_SITE"
   }
-=======
-  options(warn=-1)
-  assign("meta",read.csv(paste(metadata),header=T))
-  meta[,1]=as.character(meta[,1])
-  class(meta[,1])="character"
-  meta=cbind(unique(all_data[,1]),meta)
-  colnames(meta)[1]="ID_SITE"
->>>>>>> d3914f3f
-  
+
   ## Output
   output=structure(list(data=all_data,
                         metadata=meta))
